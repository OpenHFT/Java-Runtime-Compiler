<?xml version="1.0" encoding="UTF-8"?>
<!--
  ~ Copyright 2016 chronicle.software
  ~
  ~ Licensed under the *Apache License, Version 2.0* (the "License");
  ~ you may not use this file except in compliance with the License.
  ~ You may obtain a copy of the License at
  ~
  ~     http://www.apache.org/licenses/LICENSE-2.0
  ~
  ~ Unless required by applicable law or agreed to in writing, software
  ~ distributed under the License is distributed on an "AS IS" BASIS,
  ~ WITHOUT WARRANTIES OR CONDITIONS OF ANY KIND, either express or implied.
  ~ See the License for the specific language governing permissions and
  ~ limitations under the License.
  -->

<project xmlns="http://maven.apache.org/POM/4.0.0" xmlns:xsi="http://www.w3.org/2001/XMLSchema-instance"
         xsi:schemaLocation="http://maven.apache.org/POM/4.0.0 http://maven.apache.org/xsd/maven-4.0.0.xsd">
    <modelVersion>4.0.0</modelVersion>

    <parent>
        <groupId>net.openhft</groupId>
        <artifactId>java-parent-pom</artifactId>
<<<<<<< HEAD
        <version>1.26.0</version>
        <relativePath/>
=======
        <version>1.27ea0-SNAPSHOT</version>
        <relativePath />
>>>>>>> 0ee754c5
    </parent>

    <artifactId>compiler</artifactId>
    <version>2.27ea0-SNAPSHOT</version>
    <packaging>bundle</packaging>

    <name>OpenHFT/Java-Runtime-Compiler</name>
    <description>Java Runtime Compiler library.</description>

    <dependencyManagement>
        <dependencies>

            <dependency>
                <groupId>net.openhft</groupId>
                <artifactId>third-party-bom</artifactId>
                <version>3.27ea0-SNAPSHOT</version>
                <type>pom</type>
                <scope>import</scope>
            </dependency>

        </dependencies>
    </dependencyManagement>

    <dependencies>

        <dependency>
            <groupId>org.slf4j</groupId>
            <artifactId>slf4j-api</artifactId>
        </dependency>

        <dependency>
            <groupId>org.jetbrains</groupId>
            <artifactId>annotations</artifactId>
        </dependency>

        <dependency>
            <groupId>org.easymock</groupId>
            <artifactId>easymock</artifactId>
            <scope>test</scope>
        </dependency>

        <dependency>
            <groupId>junit</groupId>
            <artifactId>junit</artifactId>
            <scope>test</scope>
        </dependency>

        <dependency>
            <groupId>org.slf4j</groupId>
            <artifactId>slf4j-simple</artifactId>
            <scope>test</scope>
        </dependency>
        <dependency>
            <groupId>org.junit.jupiter</groupId>
            <artifactId>junit-jupiter-api</artifactId>
            <scope>test</scope>
        </dependency>

    </dependencies>

    <properties>
        <sonar.organization>openhft</sonar.organization>
        <sonar.host.url>https://sonarcloud.io</sonar.host.url>
    </properties>

    <build>

        <plugins>
            <plugin>
                <groupId>org.apache.maven.plugins</groupId>
                <artifactId>maven-compiler-plugin</artifactId>
                <configuration>
                    <failOnWarning>false</failOnWarning>
                </configuration>
            </plugin>

            <plugin>
                <groupId>org.apache.maven.plugins</groupId>
                <artifactId>maven-javadoc-plugin</artifactId>
                <configuration>
                    <failOnWarnings>false</failOnWarnings>
                </configuration>
            </plugin>

            <!--
                generate maven dependencies versions file that can be used later
                to install the right bundle in test phase.

                The file is:

                    target/classes/META-INF/maven/dependencies.properties
            -->
            <plugin>
                <groupId>org.apache.servicemix.tooling</groupId>
                <artifactId>depends-maven-plugin</artifactId>
                <executions>
                    <execution>
                        <id>generate-depends-file</id>
                        <goals>
                            <goal>generate-depends-file</goal>
                        </goals>
                    </execution>
                </executions>
            </plugin>
            <plugin>
                <groupId>org.apache.felix</groupId>
                <artifactId>maven-bundle-plugin</artifactId>
                <extensions>true</extensions>
                <configuration>
                    <instructions>
                        <Automatic-Module-Name>${project.groupId}.${project.artifactId}</Automatic-Module-Name>
                        <Bundle-SymbolicName>${project.groupId}.${project.artifactId}</Bundle-SymbolicName>
                        <Bundle-Name>OpenHFT :: ${project.artifactId}</Bundle-Name>
                        <Bundle-Version>${project.version}</Bundle-Version>
                        <Export-Package>
                            net.openhft.compiler.*;-noimport:=true
                        </Export-Package>
                    </instructions>
                </configuration>
                <executions>
                    <!--
                      This execution makes sure that the manifest is available
                      when the tests are executed
                    -->
                    <execution>
                        <goals>
                            <goal>manifest</goal>
                        </goals>
                    </execution>
                </executions>
            </plugin>
        </plugins>

    </build>

    <profiles>
        <profile>
            <id>sonar</id>
            <build>
                <plugins>
                    <plugin>
                        <groupId>org.sonarsource.scanner.maven</groupId>
                        <artifactId>sonar-maven-plugin</artifactId>
                    </plugin>
                    <plugin>
                        <groupId>org.jacoco</groupId>
                        <artifactId>jacoco-maven-plugin</artifactId>
                        <executions>
                            <execution>
                                <goals>
                                    <goal>prepare-agent</goal>
                                </goals>
                            </execution>
                            <execution>
                                <id>report</id>
                                <phase>prepare-package</phase>
                                <goals>
                                    <goal>report</goal>
                                </goals>
                            </execution>
                        </executions>
                    </plugin>
                </plugins>
            </build>
        </profile>
        <profile>
            <id>prejava17</id>
            <activation>
                <jdk>[8,17]</jdk>
            </activation>
            <build>
                <plugins>
                    <plugin>
                        <groupId>org.codehaus.mojo</groupId>
                        <artifactId>exec-maven-plugin</artifactId>

                        <executions>
                            <execution>
                                <id>compiler-test</id>
                                <phase>integration-test</phase>
                                <goals>
                                    <goal>java</goal>
                                </goals>
                            </execution>
                        </executions>
                        <configuration>
                            <classpathScope>test</classpathScope>
                            <mainClass>net.openhft.compiler.CompilerTest</mainClass>
                        </configuration>
                    </plugin>
                </plugins>
            </build>
        </profile>
    </profiles>
    <distributionManagement>
        <repository>
            <id>chronicle-enterprise-release</id>
            <url>https://nexus.chronicle.software/content/repositories/releases</url>
        </repository>
        <snapshotRepository>
            <id>chronicle-enterprise-snapshots</id>
            <url>https://nexus.chronicle.software/content/repositories/snapshots</url>
        </snapshotRepository>
    </distributionManagement>

    <scm>
        <url>scm:git:git@github.com:OpenHFT/Java-Runtime-Compiler.git</url>
        <connection>scm:git:git@github.com:OpenHFT/Java-Runtime-Compiler.git</connection>
        <developerConnection>scm:git:git@github.com:OpenHFT/Java-Runtime-Compiler.git
        </developerConnection>
        <tag>ea</tag>
    </scm>

</project><|MERGE_RESOLUTION|>--- conflicted
+++ resolved
@@ -22,13 +22,8 @@
     <parent>
         <groupId>net.openhft</groupId>
         <artifactId>java-parent-pom</artifactId>
-<<<<<<< HEAD
-        <version>1.26.0</version>
-        <relativePath/>
-=======
         <version>1.27ea0-SNAPSHOT</version>
         <relativePath />
->>>>>>> 0ee754c5
     </parent>
 
     <artifactId>compiler</artifactId>
